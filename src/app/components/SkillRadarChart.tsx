--- conflicted
+++ resolved
@@ -6,21 +6,12 @@
   const [hoveredSkill, setHoveredSkill] = useState<number | null>(null);
   const [isMobile, setIsMobile] = useState(false);
   
-<<<<<<< HEAD
   // Mobile responsive sizing - dikurangi agar lebih kompak
   const mobileSize = 280;
   const desktopSize = 420;
   const size = isMobile ? mobileSize : desktopSize;
   const center = size / 2;
   const maxRadius = isMobile ? 100 : 120; // Dikurangi dari 80/120 ke 70/100
-=======
-  // Optimized responsive sizing
-  const mobileSize = 240;
-  const desktopSize = 280;
-  const size = isMobile ? mobileSize : desktopSize;
-  const center = size / 2;
-  const maxRadius = isMobile ? 60 : 75;
->>>>>>> 66b7c588
   const levels = 5;
 
   // Use exactly 5 skills for pentagon
